--- conflicted
+++ resolved
@@ -32,23 +32,11 @@
                 alloc.remaining_agent_capacities, agent_order)
     for agent in cycle(agent_order):
         if alloc.isdone():
-<<<<<<< HEAD
-=======
             logger.info("No more items to allocate")
->>>>>>> 58b5b95e
             break
         if not agent in alloc.remaining_agent_capacities:
             logger.info("No more agents with capacities")
             continue
-<<<<<<< HEAD
-        potential_items_for_agent = set(alloc.remaining_items()).difference(alloc.bundles[agent])
-        if len(potential_items_for_agent) == 0:
-            logger.info("Agent %s cannot pick any more items: remaining=%s, bundle=%s", agent,
-                        alloc.remaining_item_capacities, alloc.bundles[agent])
-            alloc.remove_agent_from_loop(agent)
-            continue
-        best_item_for_agent = max(potential_items_for_agent, key=lambda item: alloc.effective_value(agent, item))
-=======
         potential_items_for_agent = set(alloc.remaining_items_for_agent(agent))
         if len(potential_items_for_agent)==0:
             logger.info("Agent %s cannot pick any more items: remaining=%s, bundle=%s", agent, alloc.remaining_item_capacities, alloc.bundles[agent])
@@ -56,7 +44,6 @@
             continue
         best_item_for_agent = max(potential_items_for_agent, key=lambda item: alloc.effective_value(agent,item))
         # logger.info("\nAgent %s picks item %s", agent, best_item_for_agent)
->>>>>>> 58b5b95e
         alloc.give(agent, best_item_for_agent, logger)
 
 
@@ -140,14 +127,8 @@
 ### MAIN
 
 if __name__ == "__main__":
-<<<<<<< HEAD
-    import doctest, sys
-
-    print("\n", doctest.testmod(), "\n")
-=======
     # import doctest
     # print("\n",doctest.testmod(), "\n")
->>>>>>> 58b5b95e
 
     # sys.exit()
 
