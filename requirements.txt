numpy>=1.21.3,<2.0.0
scipy>=1.6.1
networkz~=1.0.6
cvxpy_base>=1.1.17
<<<<<<< HEAD
=======
prtpy
>>>>>>> a499e997
# cmake
# matplotlib
# repackage
# pytest
# cvxpy_leximin>=0.4.4
# prtpy>=0.7.0
# more_itertools
# scs
experiments_csv
cvxpy~=1.5.1
setuptools~=67.4.0
matplotlib~=3.9.0
pandas~=2.2.2
pytest~=8.2.2
Cython~=3.0.10
eefpy~=0.1.5<|MERGE_RESOLUTION|>--- conflicted
+++ resolved
@@ -2,10 +2,7 @@
 scipy>=1.6.1
 networkz~=1.0.6
 cvxpy_base>=1.1.17
-<<<<<<< HEAD
-=======
 prtpy
->>>>>>> a499e997
 # cmake
 # matplotlib
 # repackage
